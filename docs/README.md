--- conflicted
+++ resolved
@@ -91,17 +91,10 @@
 
 ```
 
-<<<<<<< HEAD
-The biased generators generate, with higher probability, values that are proven to cause more bugs
-in our code (zero, blank strings ...).Generating robust test data is essential for identifying
-potential issues in your code. With \* json-values, we take this a step further by introducing
-**biased generators** that never forget to include special values known to trigger bugs.
-=======
 The biased generators generate, with higher probability, values that are proven to cause more bugs in our code (zero,
 blank strings ...).Generating robust test data is essential for identifying potential issues in your code. With
 json-values, we take this a step further by introducing **biased generators** that never forget to include special
 values known to trigger bugs.
->>>>>>> d9e3eec5
 
 **Modeling inheritance**
 
@@ -239,15 +232,9 @@
 
 ```
 
-<<<<<<< HEAD
-This example illustrates the straightforward approach of implementing inheritance and generating
-structured data using `jsonvalues`. The library's features make it easy to model complex
-hierarchies, generate diverse data, and ensure compliance with defined specifications.
-=======
 This example illustrates the straightforward approach of implementing inheritance and generating structured data
 using json-values. The library's features make it easy to model complex hierarchies, generate diverse data, and ensure
 compliance with defined specifications.
->>>>>>> d9e3eec5
 
 **Optics: Elevating JSON Manipulation to a New Level**
 
@@ -297,15 +284,9 @@
 
 **Efficient JSON Parsing and Validation**
 
-<<<<<<< HEAD
-Parsing and validating JSON data can be a time-consuming process, especially when dealing with large
-payloads. \* json-values offers a more efficient and convenient approach by interleaving parsing and
-validation without the need to parse the entire JSON. Here's how it works:
-=======
 Parsing and validating JSON data can be a time-consuming process, especially when dealing with large payloads.
 json-values offers a more efficient and convenient approach by interleaving parsing and validation without the need
 to parse the entire JSON. Here's how it works:
->>>>>>> d9e3eec5
 
 ```
 // Define your JSON schema using JsObjSpec
