--- conflicted
+++ resolved
@@ -1,56 +1,18 @@
 package jsonvalues.gen;
 
 
-<<<<<<< HEAD
-<<<<<<< HEAD
-import fun.gen.*;
-import fun.tuple.Pair;
-=======
-import fun.gen.BytesGen;
-import fun.gen.Gen;
->>>>>>> ee69608e
-import jsonvalues.JsBinary;
-
-import java.util.Random;
-import java.util.function.Supplier;
-<<<<<<< HEAD
-import java.util.random.RandomGenerator;
-=======
 import fun.gen.BytesGen;
 import fun.gen.Gen;
 import jsonvalues.JsBinary;
 
 import java.util.Random;
 import java.util.function.Supplier;
->>>>>>> d43bc88ce46e08079b32242491e8d64ef7d72723
-=======
->>>>>>> ee69608e
 
 import static java.util.Objects.requireNonNull;
 
 public final class JsBinaryGen implements Gen<JsBinary> {
     private final Gen<byte[]> gen;
 
-<<<<<<< HEAD
-<<<<<<< HEAD
-    public static Gen<JsBinary> arbitrary(int min, int max) {
-        return JsBinaryGen.of(BytesGen.arbitrary(min, max));
-=======
-    private JsBinaryGen(Gen<byte[]> gen) {
-        this.gen = gen;
->>>>>>> ee69608e
-    }
-
-    public static Gen<JsBinary> arbitrary(int min,
-                                          int max) {
-        return JsBinaryGen.of(BytesGen.arbitrary(min,
-                                                 max));
-    }
-
-<<<<<<< HEAD
-    private JsBinaryGen(Gen<byte[]> gen) {
-        this.gen = gen;
-=======
     private JsBinaryGen(Gen<byte[]> gen) {
         this.gen = gen;
     }
@@ -61,16 +23,10 @@
                                                  max));
     }
 
-=======
->>>>>>> ee69608e
     public static Gen<JsBinary> biased(int min,
                                        int max) {
         return JsBinaryGen.of(BytesGen.biased(min,
                                               max));
-<<<<<<< HEAD
->>>>>>> d43bc88ce46e08079b32242491e8d64ef7d72723
-=======
->>>>>>> ee69608e
     }
 
     public static Gen<JsBinary> of(final Gen<byte[]> gen) {
@@ -78,15 +34,7 @@
     }
 
     @Override
-<<<<<<< HEAD
-<<<<<<< HEAD
-    public Supplier<JsBinary> apply(RandomGenerator seed) {
-=======
     public Supplier<JsBinary> apply(Random seed) {
->>>>>>> d43bc88ce46e08079b32242491e8d64ef7d72723
-=======
-    public Supplier<JsBinary> apply(Random seed) {
->>>>>>> ee69608e
         return gen.map(JsBinary::of).apply(seed);
     }
 }