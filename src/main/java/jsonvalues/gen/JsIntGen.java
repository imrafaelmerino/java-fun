package jsonvalues.gen;

import fun.gen.Gen;
import fun.gen.IntGen;
<<<<<<< HEAD
<<<<<<< HEAD
import fun.gen.LongGen;
=======
>>>>>>> ee69608e
import jsonvalues.JsInt;

import java.util.Random;
import java.util.function.Supplier;
<<<<<<< HEAD
import java.util.random.RandomGenerator;
=======
import jsonvalues.JsInt;

import java.util.Random;
import java.util.function.Supplier;
>>>>>>> d43bc88ce46e08079b32242491e8d64ef7d72723
=======
>>>>>>> ee69608e

import static java.util.Objects.requireNonNull;

public final class JsIntGen implements Gen<JsInt> {
<<<<<<< HEAD
<<<<<<< HEAD
    public static Gen<JsInt> biased = JsIntGen.of(IntGen.biased);
    public static Gen<JsInt> arbitrary = JsIntGen.of(IntGen.arbitrary);
=======
    public static final Gen<JsInt> biased = JsIntGen.of(IntGen.biased);
    public static final Gen<JsInt> arbitrary = JsIntGen.of(IntGen.arbitrary);
    private final Gen<Integer> gen;
>>>>>>> ee69608e

    private JsIntGen(Gen<Integer> gen) {
        this.gen = gen;
    }

    public static Gen<JsInt> arbitrary(int min,
                                       int max) {
        return JsIntGen.of(IntGen.arbitrary(min,
                                            max));
    }

<<<<<<< HEAD
    private final Gen<Integer> gen;

    private JsIntGen(Gen<Integer> gen) {
        this.gen = gen;
=======
    public static final Gen<JsInt> biased = JsIntGen.of(IntGen.biased);
    public static final Gen<JsInt> arbitrary = JsIntGen.of(IntGen.arbitrary);
    private final Gen<Integer> gen;

    private JsIntGen(Gen<Integer> gen) {
        this.gen = gen;
    }

    public static Gen<JsInt> arbitrary(int min,
                                       int max) {
        return JsIntGen.of(IntGen.arbitrary(min,
                                            max));
    }

=======
>>>>>>> ee69608e
    public static Gen<JsInt> biased(int min,
                                    int max) {
        return JsIntGen.of(IntGen.biased(min,
                                         max));
<<<<<<< HEAD
>>>>>>> d43bc88ce46e08079b32242491e8d64ef7d72723
=======
>>>>>>> ee69608e
    }

    public static Gen<JsInt> of(final Gen<Integer> gen) {
        return new JsIntGen(requireNonNull(gen));
    }

    @Override
<<<<<<< HEAD
<<<<<<< HEAD
    public Supplier<JsInt> apply(RandomGenerator seed) {
=======
    public Supplier<JsInt> apply(Random seed) {
>>>>>>> d43bc88ce46e08079b32242491e8d64ef7d72723
=======
    public Supplier<JsInt> apply(Random seed) {
>>>>>>> ee69608e
        return gen.map(JsInt::of).apply(seed);
    }
}<|MERGE_RESOLUTION|>--- conflicted
+++ resolved
@@ -2,55 +2,14 @@
 
 import fun.gen.Gen;
 import fun.gen.IntGen;
-<<<<<<< HEAD
-<<<<<<< HEAD
-import fun.gen.LongGen;
-=======
->>>>>>> ee69608e
 import jsonvalues.JsInt;
 
 import java.util.Random;
 import java.util.function.Supplier;
-<<<<<<< HEAD
-import java.util.random.RandomGenerator;
-=======
-import jsonvalues.JsInt;
-
-import java.util.Random;
-import java.util.function.Supplier;
->>>>>>> d43bc88ce46e08079b32242491e8d64ef7d72723
-=======
->>>>>>> ee69608e
 
 import static java.util.Objects.requireNonNull;
 
 public final class JsIntGen implements Gen<JsInt> {
-<<<<<<< HEAD
-<<<<<<< HEAD
-    public static Gen<JsInt> biased = JsIntGen.of(IntGen.biased);
-    public static Gen<JsInt> arbitrary = JsIntGen.of(IntGen.arbitrary);
-=======
-    public static final Gen<JsInt> biased = JsIntGen.of(IntGen.biased);
-    public static final Gen<JsInt> arbitrary = JsIntGen.of(IntGen.arbitrary);
-    private final Gen<Integer> gen;
->>>>>>> ee69608e
-
-    private JsIntGen(Gen<Integer> gen) {
-        this.gen = gen;
-    }
-
-    public static Gen<JsInt> arbitrary(int min,
-                                       int max) {
-        return JsIntGen.of(IntGen.arbitrary(min,
-                                            max));
-    }
-
-<<<<<<< HEAD
-    private final Gen<Integer> gen;
-
-    private JsIntGen(Gen<Integer> gen) {
-        this.gen = gen;
-=======
     public static final Gen<JsInt> biased = JsIntGen.of(IntGen.biased);
     public static final Gen<JsInt> arbitrary = JsIntGen.of(IntGen.arbitrary);
     private final Gen<Integer> gen;
@@ -65,16 +24,10 @@
                                             max));
     }
 
-=======
->>>>>>> ee69608e
     public static Gen<JsInt> biased(int min,
                                     int max) {
         return JsIntGen.of(IntGen.biased(min,
                                          max));
-<<<<<<< HEAD
->>>>>>> d43bc88ce46e08079b32242491e8d64ef7d72723
-=======
->>>>>>> ee69608e
     }
 
     public static Gen<JsInt> of(final Gen<Integer> gen) {
@@ -82,15 +35,7 @@
     }
 
     @Override
-<<<<<<< HEAD
-<<<<<<< HEAD
-    public Supplier<JsInt> apply(RandomGenerator seed) {
-=======
     public Supplier<JsInt> apply(Random seed) {
->>>>>>> d43bc88ce46e08079b32242491e8d64ef7d72723
-=======
-    public Supplier<JsInt> apply(Random seed) {
->>>>>>> ee69608e
         return gen.map(JsInt::of).apply(seed);
     }
 }