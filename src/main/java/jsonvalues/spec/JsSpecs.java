--- conflicted
+++ resolved
@@ -649,18 +649,15 @@
     );
   }
 
-<<<<<<< HEAD
   public static JsSpec isBool(final boolean required,
-                             final boolean nullable
-                            )
+                              final boolean nullable
+                             )
   {
     return new IsBoolean(required,
-                     nullable
-    );
-  }
-
-=======
->>>>>>> 476e8530
+                         nullable
+    );
+  }
+
   public static JsSpec isNumber(final Predicate<JsNumber> predicate)
   {
     return isNumber(true,
