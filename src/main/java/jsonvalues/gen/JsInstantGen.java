--- conflicted
+++ resolved
@@ -1,69 +1,18 @@
 package jsonvalues.gen;
 
 
-<<<<<<< HEAD
-<<<<<<< HEAD
-import fun.gen.InstantGen;
-import fun.gen.Gen;
-import jsonvalues.JsInstant;
-=======
 import fun.gen.Gen;
 import fun.gen.InstantGen;
->>>>>>> d43bc88ce46e08079b32242491e8d64ef7d72723
-=======
-import fun.gen.Gen;
-import fun.gen.InstantGen;
->>>>>>> ee69608e
 import jsonvalues.JsInstant;
 
 import java.time.Instant;
 import java.time.ZonedDateTime;
-<<<<<<< HEAD
-<<<<<<< HEAD
-import java.util.function.Supplier;
-import java.util.random.RandomGenerator;
-=======
 import java.util.Random;
 import java.util.function.Supplier;
->>>>>>> d43bc88ce46e08079b32242491e8d64ef7d72723
-=======
-import java.util.Random;
-import java.util.function.Supplier;
->>>>>>> ee69608e
 
 import static java.util.Objects.requireNonNull;
 
 public final class JsInstantGen implements Gen<JsInstant> {
-<<<<<<< HEAD
-<<<<<<< HEAD
-=======
-    public static final Gen<JsInstant> biased = JsInstantGen.of(InstantGen.biased);
-    public static final Gen<JsInstant> arbitrary = JsInstantGen.of(InstantGen.arbitrary);
->>>>>>> ee69608e
-    private final Gen<Instant> gen;
-
-    private JsInstantGen(Gen<Instant> gen) {
-        this.gen = gen;
-    }
-
-    public static Gen<JsInstant> arbitrary(long min,
-                                           long max) {
-        return JsInstantGen.of(InstantGen.arbitrary(min,
-                                                    max));
-    }
-
-    public static Gen<JsInstant> arbitrary(ZonedDateTime min,
-                                           ZonedDateTime max) {
-        return JsInstantGen.of(InstantGen.arbitrary(min,
-                                                    max));
-    }
-
-<<<<<<< HEAD
-
-
-    private JsInstantGen(Gen<Instant> gen) {
-        this.gen = gen;
-=======
     public static final Gen<JsInstant> biased = JsInstantGen.of(InstantGen.biased);
     public static final Gen<JsInstant> arbitrary = JsInstantGen.of(InstantGen.arbitrary);
     private final Gen<Instant> gen;
@@ -84,16 +33,10 @@
                                                     max));
     }
 
-=======
->>>>>>> ee69608e
     public static Gen<JsInstant> biased(long min,
                                         long max) {
         return JsInstantGen.of(InstantGen.biased(min,
                                                  max));
-<<<<<<< HEAD
->>>>>>> d43bc88ce46e08079b32242491e8d64ef7d72723
-=======
->>>>>>> ee69608e
     }
 
     public static Gen<JsInstant> of(final Gen<Instant> gen) {
@@ -101,15 +44,7 @@
     }
 
     @Override
-<<<<<<< HEAD
-<<<<<<< HEAD
-    public Supplier<JsInstant> apply(RandomGenerator seed) {
-=======
     public Supplier<JsInstant> apply(Random seed) {
->>>>>>> d43bc88ce46e08079b32242491e8d64ef7d72723
-=======
-    public Supplier<JsInstant> apply(Random seed) {
->>>>>>> ee69608e
         return gen.map(JsInstant::of)
                   .apply(seed);
     }
