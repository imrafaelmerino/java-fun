--- conflicted
+++ resolved
@@ -3,56 +3,14 @@
 
 import fun.gen.DoubleGen;
 import fun.gen.Gen;
-<<<<<<< HEAD
-<<<<<<< HEAD
-import fun.gen.IntGen;
-=======
->>>>>>> ee69608e
 import jsonvalues.JsDouble;
 
 import java.util.Random;
 import java.util.function.Supplier;
-<<<<<<< HEAD
-import java.util.random.RandomGenerator;
-=======
-import jsonvalues.JsDouble;
-
-import java.util.Random;
-import java.util.function.Supplier;
->>>>>>> d43bc88ce46e08079b32242491e8d64ef7d72723
-=======
->>>>>>> ee69608e
 
 import static java.util.Objects.requireNonNull;
 
 public final class JsDoubleGen implements Gen<JsDouble> {
-<<<<<<< HEAD
-<<<<<<< HEAD
-    public static Gen<JsDouble> biased = JsDoubleGen.of(DoubleGen.biased);
-    public static Gen<JsDouble> arbitrary = JsDoubleGen.of(DoubleGen.arbitrary);
-=======
-    public static final Gen<JsDouble> biased = JsDoubleGen.of(DoubleGen.biased);
-    public static final Gen<JsDouble> arbitrary = JsDoubleGen.of(DoubleGen.arbitrary);
-    private final Gen<Double> gen;
->>>>>>> ee69608e
-
-    private JsDoubleGen(Gen<Double> gen) {
-        this.gen = gen;
-    }
-
-    public static Gen<JsDouble> uniform(double min,
-                                        double max) {
-        return JsDoubleGen.of(DoubleGen.arbitrary(min,
-                                                  max));
-    }
-
-<<<<<<< HEAD
-
-    private final Gen<Double> gen;
-
-    private JsDoubleGen(Gen<Double> gen) {
-        this.gen = gen;
-=======
     public static final Gen<JsDouble> biased = JsDoubleGen.of(DoubleGen.biased);
     public static final Gen<JsDouble> arbitrary = JsDoubleGen.of(DoubleGen.arbitrary);
     private final Gen<Double> gen;
@@ -67,16 +25,10 @@
                                                   max));
     }
 
-=======
->>>>>>> ee69608e
     public static Gen<JsDouble> biased(double min,
                                        double max) {
         return JsDoubleGen.of(DoubleGen.biased(min,
                                                max));
-<<<<<<< HEAD
->>>>>>> d43bc88ce46e08079b32242491e8d64ef7d72723
-=======
->>>>>>> ee69608e
     }
 
     public static Gen<JsDouble> of(final Gen<Double> gen) {
@@ -84,15 +36,7 @@
     }
 
     @Override
-<<<<<<< HEAD
-<<<<<<< HEAD
-    public Supplier<JsDouble> apply(RandomGenerator seed) {
-=======
     public Supplier<JsDouble> apply(Random seed) {
->>>>>>> d43bc88ce46e08079b32242491e8d64ef7d72723
-=======
-    public Supplier<JsDouble> apply(Random seed) {
->>>>>>> ee69608e
         return gen.map(JsDouble::of).apply(seed);
     }
 
