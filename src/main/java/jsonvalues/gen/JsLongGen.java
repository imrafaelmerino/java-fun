package jsonvalues.gen;

import fun.gen.Gen;
import fun.gen.LongGen;
import jsonvalues.JsLong;

<<<<<<< HEAD
<<<<<<< HEAD
import java.util.function.Supplier;
import java.util.random.RandomGenerator;
=======
import java.util.Random;
import java.util.function.Supplier;
>>>>>>> d43bc88ce46e08079b32242491e8d64ef7d72723
=======
import java.util.Random;
import java.util.function.Supplier;
>>>>>>> ee69608e

import static java.util.Objects.requireNonNull;

public final class JsLongGen implements Gen<JsLong> {
<<<<<<< HEAD
<<<<<<< HEAD
    public static Gen<JsLong> biased = JsLongGen.of(LongGen.biased);
    public static Gen<JsLong> arbitrary = JsLongGen.of(LongGen.arbitrary);
=======
    public static final Gen<JsLong> biased = JsLongGen.of(LongGen.biased);
    public static final Gen<JsLong> arbitrary = JsLongGen.of(LongGen.arbitrary);
>>>>>>> ee69608e
    private final Gen<Long> gen;

    private JsLongGen(Gen<Long> gen) {
        this.gen = gen;
    }

    public static Gen<JsLong> arbitrary(long min,
                                        long max) {
        return JsLongGen.of(LongGen.arbitrary(min,
                                              max));
    }

<<<<<<< HEAD
    private JsLongGen(Gen<Long> gen) {
        this.gen = gen;
=======
    public static final Gen<JsLong> biased = JsLongGen.of(LongGen.biased);
    public static final Gen<JsLong> arbitrary = JsLongGen.of(LongGen.arbitrary);
    private final Gen<Long> gen;

    private JsLongGen(Gen<Long> gen) {
        this.gen = gen;
    }

    public static Gen<JsLong> arbitrary(long min,
                                        long max) {
        return JsLongGen.of(LongGen.arbitrary(min,
                                              max));
    }

=======
>>>>>>> ee69608e
    public static Gen<JsLong> biased(long min,
                                     long max) {
        return JsLongGen.of(LongGen.biased(min,
                                           max));
<<<<<<< HEAD
>>>>>>> d43bc88ce46e08079b32242491e8d64ef7d72723
=======
>>>>>>> ee69608e
    }

    public static Gen<JsLong> of(final Gen<Long> gen) {
        return new JsLongGen(requireNonNull(gen));
    }

    @Override
<<<<<<< HEAD
<<<<<<< HEAD
    public Supplier<JsLong> apply(RandomGenerator seed) {
=======
    public Supplier<JsLong> apply(Random seed) {
>>>>>>> d43bc88ce46e08079b32242491e8d64ef7d72723
=======
    public Supplier<JsLong> apply(Random seed) {
>>>>>>> ee69608e
        return gen.map(JsLong::of).apply(seed);
    }
}<|MERGE_RESOLUTION|>--- conflicted
+++ resolved
@@ -4,46 +4,12 @@
 import fun.gen.LongGen;
 import jsonvalues.JsLong;
 
-<<<<<<< HEAD
-<<<<<<< HEAD
-import java.util.function.Supplier;
-import java.util.random.RandomGenerator;
-=======
 import java.util.Random;
 import java.util.function.Supplier;
->>>>>>> d43bc88ce46e08079b32242491e8d64ef7d72723
-=======
-import java.util.Random;
-import java.util.function.Supplier;
->>>>>>> ee69608e
 
 import static java.util.Objects.requireNonNull;
 
 public final class JsLongGen implements Gen<JsLong> {
-<<<<<<< HEAD
-<<<<<<< HEAD
-    public static Gen<JsLong> biased = JsLongGen.of(LongGen.biased);
-    public static Gen<JsLong> arbitrary = JsLongGen.of(LongGen.arbitrary);
-=======
-    public static final Gen<JsLong> biased = JsLongGen.of(LongGen.biased);
-    public static final Gen<JsLong> arbitrary = JsLongGen.of(LongGen.arbitrary);
->>>>>>> ee69608e
-    private final Gen<Long> gen;
-
-    private JsLongGen(Gen<Long> gen) {
-        this.gen = gen;
-    }
-
-    public static Gen<JsLong> arbitrary(long min,
-                                        long max) {
-        return JsLongGen.of(LongGen.arbitrary(min,
-                                              max));
-    }
-
-<<<<<<< HEAD
-    private JsLongGen(Gen<Long> gen) {
-        this.gen = gen;
-=======
     public static final Gen<JsLong> biased = JsLongGen.of(LongGen.biased);
     public static final Gen<JsLong> arbitrary = JsLongGen.of(LongGen.arbitrary);
     private final Gen<Long> gen;
@@ -58,16 +24,10 @@
                                               max));
     }
 
-=======
->>>>>>> ee69608e
     public static Gen<JsLong> biased(long min,
                                      long max) {
         return JsLongGen.of(LongGen.biased(min,
                                            max));
-<<<<<<< HEAD
->>>>>>> d43bc88ce46e08079b32242491e8d64ef7d72723
-=======
->>>>>>> ee69608e
     }
 
     public static Gen<JsLong> of(final Gen<Long> gen) {
@@ -75,15 +35,7 @@
     }
 
     @Override
-<<<<<<< HEAD
-<<<<<<< HEAD
-    public Supplier<JsLong> apply(RandomGenerator seed) {
-=======
     public Supplier<JsLong> apply(Random seed) {
->>>>>>> d43bc88ce46e08079b32242491e8d64ef7d72723
-=======
-    public Supplier<JsLong> apply(Random seed) {
->>>>>>> ee69608e
         return gen.map(JsLong::of).apply(seed);
     }
 }