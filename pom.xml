--- conflicted
+++ resolved
@@ -37,29 +37,19 @@
         <project.build.sourceEncoding>UTF8</project.build.sourceEncoding>
         <sonar.projectKey>json-values</sonar.projectKey>
         <MAVEN-COMPILER-PLUGIN.VERSION>3.10.1</MAVEN-COMPILER-PLUGIN.VERSION>
-<<<<<<< HEAD
-        <MAVEN-COMPILER-PLUGIN.SOURCE>17</MAVEN-COMPILER-PLUGIN.SOURCE>
-        <MAVEN-COMPILER-PLUGIN.TARGET>17</MAVEN-COMPILER-PLUGIN.TARGET>
-=======
         <MAVEN-COMPILER-PLUGIN.SOURCE>8</MAVEN-COMPILER-PLUGIN.SOURCE>
         <MAVEN-COMPILER-PLUGIN.TARGET>8</MAVEN-COMPILER-PLUGIN.TARGET>
->>>>>>> d43bc88c
         <MAVEN-SUREFIRE-PLUGIN.VERSION>3.0.0-M6</MAVEN-SUREFIRE-PLUGIN.VERSION>
         <MAVEN-JAR-PLUGIN.VERSION>3.2.2</MAVEN-JAR-PLUGIN.VERSION>
         <DSL-JSON.VERSION>1.9.9</DSL-JSON.VERSION>
         <VAVR.VERSION>0.10.4</VAVR.VERSION>
         <ERROR-PRONE.VERSION>2.13.1</ERROR-PRONE.VERSION>
         <JUNIT-JUPITER-API.VERSION>5.8.2</JUNIT-JUPITER-API.VERSION>
-<<<<<<< HEAD
-        <JAVA-FUN.VERSION>0.3</JAVA-FUN.VERSION>
-=======
         <JAVA-FUN.VERSION>0.7.1</JAVA-FUN.VERSION>
->>>>>>> d43bc88c
         <ERROR-PRONE.VERSION>2.13.1</ERROR-PRONE.VERSION>
         <MAVEN-JAVADOC-PLUGIN.VERSION>3.3.2</MAVEN-JAVADOC-PLUGIN.VERSION>
         <SLF4J-API.VERSION>1.7.36</SLF4J-API.VERSION>
         <ERROR-PRONE.VERSION>2.13.1</ERROR-PRONE.VERSION>
-
     </properties>
     <dependencies>
         <dependency>
@@ -85,10 +75,7 @@
             <groupId>com.github.imrafaelmerino</groupId>
             <artifactId>java-fun</artifactId>
             <version>${JAVA-FUN.VERSION}</version>
-<<<<<<< HEAD
-=======
             <classifier>jdk8</classifier>
->>>>>>> d43bc88c
         </dependency>
 
         <dependency>
@@ -139,23 +126,9 @@
                 <artifactId>maven-jar-plugin</artifactId>
                 <version>${MAVEN-JAR-PLUGIN.VERSION}</version>
                 <configuration>
-<<<<<<< HEAD
-                    <argLine>--enable-preview</argLine>
-                </configuration>
-            </plugin>
-            <plugin>
-                <groupId>org.apache.maven.plugins</groupId>
-                <artifactId>maven-jar-plugin</artifactId>
-                <version>${MAVEN-JAR-PLUGIN.VERSION}</version>
-                <configuration>
-                    <archive>
-                        <manifestEntries>
-                            <Automatic-Module-Name>jio</Automatic-Module-Name>
-=======
                     <archive>
                         <manifestEntries>
                             <Automatic-Module-Name>json_values</Automatic-Module-Name>
->>>>>>> d43bc88c
                         </manifestEntries>
                     </archive>
                 </configuration>
@@ -165,13 +138,8 @@
                 <artifactId>maven-javadoc-plugin</artifactId>
                 <version>${MAVEN-JAVADOC-PLUGIN.VERSION}</version>
                 <configuration>
-<<<<<<< HEAD
-                    <source>17</source>
-                    <additionalOptions>--enable-preview</additionalOptions>
-=======
                     <source>8</source>
                     <classifier>sources</classifier>
->>>>>>> d43bc88c
                 </configuration>
                 <executions>
                     <execution>
