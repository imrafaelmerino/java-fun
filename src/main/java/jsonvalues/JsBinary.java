package jsonvalues;

import fun.optic.Prism;

import java.util.Arrays;
import java.util.Base64;
import java.util.Optional;

import static java.util.Objects.requireNonNull;

/**
 * Represents an array of bytes. This type is not part of the Json specification. It is serialized into
 * a string using Base64 encoding scheme. A JsBinary and a JsStr are equals if the string is the array
 * of bytes encoded in base64.
 * {@code
 * byte[] bytes = "foo".getBytes();
 * String base64 = Base64.getEncoder().encodeToString(bytes);
 * JsBinary.of(bytes).equals(JsStr.of(base64)); // true
 * }
 */
public final class JsBinary extends JsPrimitive {
    public static final int TYPE_ID = 10;
    /**
     * prism between the sum type JsValue and JsBinary
     */
    public static final Prism<JsValue, byte[]> prism =
            new Prism<>(s -> {
                if (s.isBinary())
                    return Optional.of(s.toJsBinary().value);
                if (s.isStr()) {
                    return JsStr.base64Prism.getOptional.apply(s.toJsStr().value);
                }
                return Optional.empty();
            },
                        JsBinary::of
            );
    public final byte[] value;

    private JsBinary(final byte[] value) {
        this.value = value;
    }

    /**
     * Creates a JsBinary from an array of bytes
     *
     * @param bytes the array of bytes
     * @return an immutable JsBinary
     */
    public static JsBinary of(final byte[] bytes) {
        return new JsBinary(requireNonNull(bytes));
    }

    /**
     * Creates a JsBinary from an array of bytes encoded as a string in base64
     *
     * @param base64 the string
     * @return an immutable JsBinary
     * @throws IllegalArgumentException if {@code base64} is not in valid Base64 scheme
     */
    public static JsBinary of(final String base64) {
        return new JsBinary(requireNonNull(Base64.getDecoder().decode(base64)));
    }

<<<<<<< HEAD
<<<<<<< HEAD
    private JsBinary(final byte[] value) {
        this.value = value;
    }

    /**
     * prism between the sum type JsValue and JsBinary
     */
    public static final Prism<JsValue, byte[]> prism =
            new Prism<>(s -> {
                if (s.isBinary())
                    return Optional.of(s.toJsBinary().value);
                if (s.isStr()) {
                    return JsStr.base64Prism.getOptional.apply(s.toJsStr().value);
                }
                return Optional.empty();
            },
                    JsBinary::of
            );


=======
>>>>>>> d43bc88ce46e08079b32242491e8d64ef7d72723
=======
>>>>>>> ee69608e
    @Override
    public int id() {
        return TYPE_ID;
    }

    @Override
    public JsPrimitive toJsPrimitive() {
        return this;
    }

    @Override
    public boolean isBinary() {
        return true;
    }

    @Override
    public String toString() {
        return Base64.getEncoder().encodeToString(value);
    }

    @Override
    public boolean equals(final Object o) {
        if (this == o) return true;
        if (o == null) return false;
        if (o instanceof JsValue) {
            return JsBinary.prism.getOptional.apply(((JsValue) o))
<<<<<<< HEAD
<<<<<<< HEAD
                    .map(bytes -> Arrays.equals(bytes, value))
                    .orElse(false);
=======
                                             .map(bytes -> Arrays.equals(bytes,
                                                                         value))
                                             .orElse(false);
>>>>>>> d43bc88ce46e08079b32242491e8d64ef7d72723
=======
                                             .map(bytes -> Arrays.equals(bytes,
                                                                         value))
                                             .orElse(false);
>>>>>>> ee69608e
        }
        return false;
    }

    @Override
    public int hashCode() {
        return Arrays.hashCode(value);
    }
}<|MERGE_RESOLUTION|>--- conflicted
+++ resolved
@@ -61,32 +61,6 @@
         return new JsBinary(requireNonNull(Base64.getDecoder().decode(base64)));
     }
 
-<<<<<<< HEAD
-<<<<<<< HEAD
-    private JsBinary(final byte[] value) {
-        this.value = value;
-    }
-
-    /**
-     * prism between the sum type JsValue and JsBinary
-     */
-    public static final Prism<JsValue, byte[]> prism =
-            new Prism<>(s -> {
-                if (s.isBinary())
-                    return Optional.of(s.toJsBinary().value);
-                if (s.isStr()) {
-                    return JsStr.base64Prism.getOptional.apply(s.toJsStr().value);
-                }
-                return Optional.empty();
-            },
-                    JsBinary::of
-            );
-
-
-=======
->>>>>>> d43bc88ce46e08079b32242491e8d64ef7d72723
-=======
->>>>>>> ee69608e
     @Override
     public int id() {
         return TYPE_ID;
@@ -113,20 +87,9 @@
         if (o == null) return false;
         if (o instanceof JsValue) {
             return JsBinary.prism.getOptional.apply(((JsValue) o))
-<<<<<<< HEAD
-<<<<<<< HEAD
-                    .map(bytes -> Arrays.equals(bytes, value))
-                    .orElse(false);
-=======
                                              .map(bytes -> Arrays.equals(bytes,
                                                                          value))
                                              .orElse(false);
->>>>>>> d43bc88ce46e08079b32242491e8d64ef7d72723
-=======
-                                             .map(bytes -> Arrays.equals(bytes,
-                                                                         value))
-                                             .orElse(false);
->>>>>>> ee69608e
         }
         return false;
     }
