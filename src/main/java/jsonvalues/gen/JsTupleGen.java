--- conflicted
+++ resolved
@@ -9,20 +9,9 @@
 import java.util.ArrayList;
 import java.util.Arrays;
 import java.util.List;
-<<<<<<< HEAD
-<<<<<<< HEAD
-import java.util.function.Supplier;
-import java.util.random.RandomGenerator;
-=======
 import java.util.Random;
 import java.util.function.Supplier;
 import java.util.stream.Collectors;
->>>>>>> d43bc88ce46e08079b32242491e8d64ef7d72723
-=======
-import java.util.Random;
-import java.util.function.Supplier;
-import java.util.stream.Collectors;
->>>>>>> ee69608e
 
 import static java.util.Objects.requireNonNull;
 
@@ -31,20 +20,6 @@
 
 
     @SafeVarargs
-<<<<<<< HEAD
-<<<<<<< HEAD
-    public static Gen<JsArray> of(final Gen<? extends JsValue> gen,
-                                  final Gen<? extends JsValue>... others
-    ) {
-        return new JsTupleGen(gen, others);
-    }
-
-
-    @SafeVarargs
-=======
->>>>>>> d43bc88ce46e08079b32242491e8d64ef7d72723
-=======
->>>>>>> ee69608e
     @SuppressWarnings("varargs")
     private JsTupleGen(final Gen<? extends JsValue> gen,
                        final Gen<? extends JsValue>... others
@@ -53,31 +28,6 @@
         gens.addAll(Arrays.asList(requireNonNull(others)));
     }
 
-<<<<<<< HEAD
-<<<<<<< HEAD
-=======
-    @SafeVarargs
-    public static Gen<JsArray> of(final Gen<? extends JsValue> gen,
-                                  final Gen<? extends JsValue>... others
-    ) {
-        return new JsTupleGen(gen,
-                              others);
-    }
-
->>>>>>> ee69608e
-    @Override
-    public Supplier<JsArray> apply(final Random random) {
-        requireNonNull(random);
-        List<Supplier<? extends JsValue>> suppliers =
-                gens.stream()
-                    .map(it -> it.apply(SplitGen.DEFAULT.apply(random)))
-                    .collect(Collectors.toList());
-        return () ->
-        {
-            JsArray array = JsArray.empty();
-<<<<<<< HEAD
-            for (var supplier : suppliers) array = array.append(supplier.get());
-=======
     @SafeVarargs
     public static Gen<JsArray> of(final Gen<? extends JsValue> gen,
                                   final Gen<? extends JsValue>... others
@@ -97,10 +47,6 @@
         {
             JsArray array = JsArray.empty();
             for (Supplier<? extends JsValue> supplier : suppliers) array = array.append(supplier.get());
->>>>>>> d43bc88ce46e08079b32242491e8d64ef7d72723
-=======
-            for (Supplier<? extends JsValue> supplier : suppliers) array = array.append(supplier.get());
->>>>>>> ee69608e
             return array;
         };
     }
