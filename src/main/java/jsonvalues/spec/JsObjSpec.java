--- conflicted
+++ resolved
@@ -4135,17 +4135,6 @@
 
     @Override
     public JsSpecParser parser() {
-<<<<<<< HEAD
-        Map<String, JsSpecParser> parsers = HashMap.empty();
-        Vector<String> requiredKeys = Vector.empty();
-        for (String key : bindings.keySet()) {
-
-            JsSpec spec = bindings.get(key)
-                                  .get();
-            if (spec.isRequired()) requiredKeys = requiredKeys.append(key);
-            parsers = parsers.put(key,
-                                  spec.parser()
-=======
         Map<String, JsSpecParser> parsers = new LinkedHashMap<>();
         List<String> requiredKeys = new ArrayList<>();
         for (Map.Entry<String, JsSpec> entry : bindings.entrySet()) {
@@ -4153,7 +4142,6 @@
             if (!optionalFields.contains(key)) requiredKeys.add(key);
             parsers.put(key,
                         entry.getValue().parser()
->>>>>>> 8e622976
             );
         }
 
@@ -4216,19 +4204,11 @@
                                            value));
 
         }
-<<<<<<< HEAD
-        final Seq<String> requiredFields =
-                parentObjSpec
-                        .bindings
-                        .filter((key, spec) -> spec.isRequired())
-                        .map(p -> p._1);
-=======
         final List<String> requiredFields =
                 parentObjSpec
                         .bindings
                         .keySet().stream().filter(key -> !optionalFields.contains(key))
                         .collect(Collectors.toList());
->>>>>>> 8e622976
         for (final String requiredField : requiredFields) {
             if (!json.containsKey(requiredField))
                 errors.add(JsErrorPair.of(parent.key(requiredField),
