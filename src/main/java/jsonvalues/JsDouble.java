package jsonvalues;

import fun.optic.Prism;

import java.math.BigDecimal;
import java.math.BigInteger;
import java.util.Optional;
import java.util.OptionalInt;
import java.util.OptionalLong;
import java.util.function.DoublePredicate;
import java.util.function.DoubleUnaryOperator;

import static java.util.Objects.requireNonNull;

/**
 * Represents an immutable json number of type double.
 */
public final class JsDouble extends JsNumber implements Comparable<JsDouble> {
    public static final int TYPE_ID = 5;


    /**
     * prism between the sum type JsValue and JsDouble
     */
    public static final Prism<JsValue, Double> prism =
            new Prism<>(s ->
<<<<<<< HEAD
<<<<<<< HEAD
            {
                if (s.isDouble())
                    return Optional.of(s.toJsDouble().value);
                if (s.isDecimal()) return s.toJsBigDec()
                        .doubleValueExact();
                return Optional.empty();
            },
                    JsDouble::of
=======
=======
>>>>>>> ee69608e
                        {
                            if (s.isDouble())
                                return Optional.of(s.toJsDouble().value);
                            if (s.isDecimal()) return s.toJsBigDec()
                                                       .doubleValueExact();
                            return Optional.empty();
                        },
                        JsDouble::of
<<<<<<< HEAD
>>>>>>> d43bc88ce46e08079b32242491e8d64ef7d72723
=======
>>>>>>> ee69608e
            );
    /**
     * The double value.
     */
    public final double value;

    private JsDouble(final double value) {
        this.value = value;
    }

    /**
     * Static factory method to create a JsDouble from a double primitive type.
     *
     * @param n the double primitive type
     * @return a new JsDouble
     */
    public static JsDouble of(double n) {
        return new JsDouble(n);
    }

    @Override
    public int id() {
        return TYPE_ID;
    }

    @Override
    public boolean isDouble() {
        return true;
    }

    /**
     * Compares two {@code JsDouble} objects numerically.
     *
     * @see Double#compareTo(Double)
     */
    @Override
    public int compareTo(final JsDouble o) {
        return Double.compare(value,
                              requireNonNull(o).value
        );
    }

    /**
     * Returns the hashcode of this json double.
     *
     * @return the hashcode of this JsDouble
     */
    @Override
    public int hashCode() {
        final JsBigDec bigDecimal = JsBigDec.of(BigDecimal.valueOf(this.value));

        final OptionalInt optInt = bigDecimal.intValueExact();
        if (optInt.isPresent()) return optInt.getAsInt();

        final OptionalLong optLong = bigDecimal.longValueExact();
        if (optLong.isPresent()) return JsLong.of(optLong.getAsLong())
                                              .hashCode();

        final Optional<BigInteger> optBigInt = bigDecimal.bigIntegerExact();
        return optBigInt.map(BigInteger::hashCode)
                        .orElseGet(bigDecimal::hashCode);
    }

    /**
     * Indicates whether some other object is "equal to" this json double. Numbers of different types
     * are equals if they have the same value.
     *
     * @param that the reference object with which to compare.
     * @return true if that is a JsNumber with the same value as this JsDouble
     */
    @Override
    public boolean equals(final Object that) {
        if (this == that) return true;
        if (!(that instanceof JsNumber)) return false;
        final JsNumber number = (JsNumber) that;
        if (number.isDouble()) return value == number.toJsDouble().value;
        if (number.isLong()) return longEquals(number.toJsLong());
        if (number.isInt()) return intEquals(number.toJsInt());
        if (number.isBigInt()) return bigIntEquals(number.toJsBigInt());
        if (number.isBigDec()) return bigDecEquals(number.toJsBigDec());
        return false;
    }

    /**
     * @return a string representation of this object.
     * @see Double#toString() Double.toString
     */
    @Override
    public String toString() {
        return Double.toString(value);
    }

    /**
     * returns true if this double and the specified long represent the same number
     *
     * @param jsLong the specified JsLong
     * @return true if both JsValue are the same value
     */
    private boolean longEquals(JsLong jsLong) {
        return requireNonNull(jsLong).doubleEquals(this);
    }

    /**
     * returns true if this double and the specified integer represent the same number
     *
     * @param jsInt the specified JsInt
     * @return true if both JsValue are the same value
     */
    private boolean intEquals(JsInt jsInt) {
        return requireNonNull(jsInt).doubleEquals(this);
    }

    /**
     * returns true if this double and the specified biginteger represent the same number
     *
     * @param jsBigInt the specified JsBigInt
     * @return true if both JsValue are the same value
     */
    boolean bigIntEquals(JsBigInt jsBigInt) {

        final Optional<BigInteger> y = bigIntegerExact();
        return y.isPresent() && y.get()
                                 .equals(requireNonNull(jsBigInt).value);
    }

    /**
     * returns true if this double and the specified big-decimal represent the same number
     *
     * @param jsBigDec the specified JsBigDec
     * @return true if both JsValue are the same value
     */
    private boolean bigDecEquals(JsBigDec jsBigDec) {
        return requireNonNull(jsBigDec).doubleEquals(this);
    }

    /**
     * Converts this {@code double} to a {@code BigInteger}, checking for lost information.  An empty
     * optional is returned if this {@code double} has a nonzero fractional part.
     *
     * @return this double as a bigint wrapped in an Optional
     */
    Optional<BigInteger> bigIntegerExact() {
        try {
            return Optional.of(BigDecimal.valueOf(value)
                                         .toBigIntegerExact());
        } catch (ArithmeticException e) {
            return Optional.empty();
        }
    }

    /**
     * Maps this json double into another one.
     *
     * @param fn the mapping function
     * @return a new JsDouble
     */
    public JsDouble map(DoubleUnaryOperator fn) {
        return JsDouble.of(requireNonNull(fn).applyAsDouble(value));
    }

    /**
     * Tests the value of this json double on a predicate.
     *
     * @param predicate the predicate
     * @return true if this double satisfies the predicate
     */
    public boolean test(DoublePredicate predicate) {
        return predicate.test(value);
    }

}<|MERGE_RESOLUTION|>--- conflicted
+++ resolved
@@ -24,19 +24,6 @@
      */
     public static final Prism<JsValue, Double> prism =
             new Prism<>(s ->
-<<<<<<< HEAD
-<<<<<<< HEAD
-            {
-                if (s.isDouble())
-                    return Optional.of(s.toJsDouble().value);
-                if (s.isDecimal()) return s.toJsBigDec()
-                        .doubleValueExact();
-                return Optional.empty();
-            },
-                    JsDouble::of
-=======
-=======
->>>>>>> ee69608e
                         {
                             if (s.isDouble())
                                 return Optional.of(s.toJsDouble().value);
@@ -45,10 +32,6 @@
                             return Optional.empty();
                         },
                         JsDouble::of
-<<<<<<< HEAD
->>>>>>> d43bc88ce46e08079b32242491e8d64ef7d72723
-=======
->>>>>>> ee69608e
             );
     /**
      * The double value.
