--- conflicted
+++ resolved
@@ -25,19 +25,6 @@
      */
     public static final Prism<JsValue, BigDecimal> prism =
             new Prism<>(s ->
-<<<<<<< HEAD
-<<<<<<< HEAD
-            {
-                if (s.isDouble())
-                    return Optional.of(BigDecimal.valueOf(s.toJsDouble().value));
-                if (s.isBigDec())
-                    return Optional.of(s.toJsBigDec().value);
-                return Optional.empty();
-            },
-                    JsBigDec::of
-=======
-=======
->>>>>>> ee69608e
                         {
                             if (s.isDouble())
                                 return Optional.of(BigDecimal.valueOf(s.toJsDouble().value));
@@ -46,10 +33,6 @@
                             return Optional.empty();
                         },
                         JsBigDec::of
-<<<<<<< HEAD
->>>>>>> d43bc88ce46e08079b32242491e8d64ef7d72723
-=======
->>>>>>> ee69608e
             );
     /**
      * The big decimal value
@@ -238,22 +221,6 @@
     }
 
     /**
-<<<<<<< HEAD
-<<<<<<< HEAD
-     * Static factory method to create a JsBigDec from a BigDecimal object.
-     *
-     * @param n the big decimal
-     * @return a new JsBigDec
-     */
-    public static JsBigDec of(BigDecimal n) {
-        return new JsBigDec(requireNonNull(n));
-    }
-
-    /**
-=======
->>>>>>> d43bc88ce46e08079b32242491e8d64ef7d72723
-=======
->>>>>>> ee69608e
      * Tests the value of this json big-decimal on a predicate
      *
      * @param predicate the predicate
